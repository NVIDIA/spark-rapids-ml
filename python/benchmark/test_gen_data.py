--- conflicted
+++ resolved
@@ -16,11 +16,7 @@
 
 import numpy as np
 import pytest
-<<<<<<< HEAD
-from gen_data_distributed import BlobsDataGen, LowRankMatrixDataGen
-=======
 from gen_data_distributed import BlobsDataGen, LowRankMatrixDataGen, RegressionDataGen
->>>>>>> ff1d6258
 from pandas import DataFrame
 from sklearn.utils._testing import (
     assert_allclose,
@@ -97,10 +93,6 @@
     assert args is not None
     with WithSparkSession(args.spark_confs, shutdown=(not args.no_shutdown)) as spark:
         df, _ = data_gen.gen_dataframe(spark)
-<<<<<<< HEAD
-        assert df.rdd.getNumPartitions() == 2, "Unexpected number of partitions"
-=======
->>>>>>> ff1d6258
         pdf: DataFrame = df.toPandas()
         X = pdf.to_numpy()
 
@@ -108,10 +100,6 @@
         assert X.shape == (50, 20), "X shape mismatch"
         from numpy.linalg import svd
 
-<<<<<<< HEAD
-        _, s, _ = svd(X)
-        assert sum(s) - 5 < 0.1, "X rank is not approximately 5"
-=======
         u, s, v = svd(X)
         assert sum(s) - 5 < 0.1, "X rank is not approximately 5"
 
@@ -209,5 +197,4 @@
         assert sum(c != 0.0) == 3, "Unexpected number of informative features"
 
         # Test that y ~= np.dot(X, c) + bias + N(0, 1.0).
-        assert_almost_equal(np.std(y - np.dot(X, c)), 1.0, decimal=1)
->>>>>>> ff1d6258
+        assert_almost_equal(np.std(y - np.dot(X, c)), 1.0, decimal=1)