# Copyright (c) 2007-2023 The scikit-learn developers. All rights reserved.
# Modifications copyright (c) 2023, NVIDIA CORPORATION. All rights reserved.
#
# Licensed under the Apache License, Version 2.0 (the "License");
# you may not use this file except in compliance with the License.
# You may obtain a copy of the License at
#
#     http://www.apache.org/licenses/LICENSE-2.0
#
# Unless required by applicable law or agreed to in writing, software
# distributed under the License is distributed on an "AS IS" BASIS,
# WITHOUT WARRANTIES OR CONDITIONS OF ANY KIND, either express or implied.
# See the License for the specific language governing permissions and
# limitations under the License.
#

import numpy as np
<<<<<<< HEAD
from gen_data_distributed import BlobsDataGen, LowRankMatrixDataGen, RegressionDataGen
=======
import pytest
from gen_data_distributed import BlobsDataGen, LowRankMatrixDataGen
>>>>>>> 8b9fd135
from pandas import DataFrame
from sklearn.utils._testing import (
    assert_allclose,
    assert_almost_equal,
    assert_array_almost_equal,
    assert_array_equal,
)

from benchmark.utils import WithSparkSession


@pytest.mark.parametrize("dtype", ["float32", "float64"])
def test_make_blobs(dtype: str) -> None:
    input_args = [
        "--num_rows",
        "50",
        "--num_cols",
        "2",
        "--dtype",
        dtype,
        "--output_dir",
        "temp",
        "--output_num_files",
        "3",
        "--cluster_std",
        "0.7",
        "--random_state",
        "0",
    ]
    data_gen = BlobsDataGen(input_args)
    args = data_gen.args
    assert args is not None
    with WithSparkSession(args.spark_confs, shutdown=(not args.no_shutdown)) as spark:
        df, _, centers = data_gen.gen_dataframe_and_meta(spark)
        assert df.rdd.getNumPartitions() == 3, "Unexpected number of partitions"
        pdf: DataFrame = df.toPandas()

        X = pdf.iloc[:, :-1].to_numpy()
        y = pdf.iloc[:, -1].to_numpy()

        assert X.dtype == np.dtype(dtype), "Unexpected dtype"
        assert X.shape == (50, 2), "X shape mismatch"
        assert y.shape == (50,), "y shape mismatch"
        assert centers.shape == (3, 2), "Centers shape mismatch"
        assert np.unique(y).shape == (3,), "Unexpected number of blobs"

        cluster_stds = [0.7] * 3
        for i, (ctr, std) in enumerate(zip(centers, cluster_stds)):
            assert_almost_equal((X[y == i] - ctr).std(), std, 1, "Unexpected std")


@pytest.mark.parametrize("dtype", ["float32", "float64"])
def test_make_low_rank_matrix(dtype: str) -> None:
    input_args = [
        "--num_rows",
        "50",
        "--num_cols",
        "20",
        "--dtype",
        dtype,
        "--output_dir",
        "temp",
        "--output_num_files",
        "2",
        "--effective_rank",
        "5",
        "--tail_strength",
        "0.01",
        "--random_state",
        "0",
    ]
    data_gen = LowRankMatrixDataGen(input_args)
    args = data_gen.args
    assert args is not None
    with WithSparkSession(args.spark_confs, shutdown=(not args.no_shutdown)) as spark:
        df, _ = data_gen.gen_dataframe(spark)
        pdf: DataFrame = df.toPandas()
        X = pdf.to_numpy()

        assert X.dtype == np.dtype(dtype), "Unexpected dtype"
        assert X.shape == (50, 20), "X shape mismatch"
        from numpy.linalg import svd

        u, s, v = svd(X)
        assert sum(s) - 5 < 0.1, "X rank is not approximately 5"


def test_make_regression():
    args = [
        "--num_rows",
        "100",
        "--num_cols",
        "10",
        "--dtype",
        "float64",
        "--output_dir",
        "temp",
        "--output_num_files",
        "3",
        "--n_informative",
        "3",
        "--effective_rank",
        "5",
        "--bias",
        "0.0",
        "--noise",
        "1.0",
        "--random_state",
        "0",
    ]
    data_gen = RegressionDataGen(args)
    args = data_gen.args
    with WithSparkSession(args.spark_confs, shutdown=(not args.no_shutdown)) as spark:
        df, _, c = data_gen.gen_dataframe_and_meta(spark)
        assert df.rdd.getNumPartitions() == 3, "Unexpected number of partitions"
        pdf: DataFrame = df.toPandas()
        X = pdf.iloc[:, :-1].to_numpy()
        y = pdf.iloc[:, -1].to_numpy()

        assert X.dtype == np.float64
        assert X.shape == (100, 10), "X shape mismatch"
        assert y.shape == (100,), "y shape mismatch"
        assert c.shape == (10,), "coef shape mismatch"
        assert sum(c != 0.0) == 3, "Unexpected number of informative features"

        # Test that y ~= np.dot(X, c) + bias + N(0, 1.0).
        assert_almost_equal(np.std(y - np.dot(X, c)), 1.0, decimal=1)<|MERGE_RESOLUTION|>--- conflicted
+++ resolved
@@ -15,12 +15,8 @@
 #
 
 import numpy as np
-<<<<<<< HEAD
+import pytest
 from gen_data_distributed import BlobsDataGen, LowRankMatrixDataGen, RegressionDataGen
-=======
-import pytest
-from gen_data_distributed import BlobsDataGen, LowRankMatrixDataGen
->>>>>>> 8b9fd135
 from pandas import DataFrame
 from sklearn.utils._testing import (
     assert_allclose,
