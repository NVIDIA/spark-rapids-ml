# Copyright (c) 2007-2023 The scikit-learn developers. All rights reserved.
# Modifications copyright (c) 2023, NVIDIA CORPORATION. All rights reserved.
#
# Licensed under the Apache License, Version 2.0 (the "License");
# you may not use this file except in compliance with the License.
# You may obtain a copy of the License at
#
#     http://www.apache.org/licenses/LICENSE-2.0
#
# Unless required by applicable law or agreed to in writing, software
# distributed under the License is distributed on an "AS IS" BASIS,
# WITHOUT WARRANTIES OR CONDITIONS OF ANY KIND, either express or implied.
# See the License for the specific language governing permissions and
# limitations under the License.
#

import random
from abc import abstractmethod
from typing import Any, Dict, Iterable, Iterator, List, Optional, Tuple

import numpy as np
import pandas as pd
from gen_data import DataGenBase, DefaultDataGen, main
from pyspark.mllib.random import RandomRDDs
from pyspark.sql import DataFrame, SparkSession
from scipy import linalg
from sklearn.datasets import (
    make_blobs,
    make_classification,
    make_low_rank_matrix,
    make_regression,
)
from sklearn.utils import shuffle as util_shuffle

from benchmark.utils import inspect_default_params_from_func


class DataGenBaseMeta(DataGenBase):
    """Base class datagen with meta info support"""

    def __init__(self) -> None:
        super().__init__()

    @abstractmethod
    def gen_dataframe_and_meta(
        self, spark: SparkSession
    ) -> Tuple[DataFrame, List[str], np.ndarray]:
        raise NotImplementedError()

    def gen_dataframe(self, spark: SparkSession) -> Tuple[DataFrame, List[str]]:
        df, feature_cols, _ = self.gen_dataframe_and_meta(spark)
        return df, feature_cols


class BlobsDataGen(DataGenBaseMeta):
    """Generate random dataset using distributed calls to sklearn.datasets.make_blobs,
    which creates blobs for benchmarking unsupervised clustering algorithms (e.g. KMeans)
    """

    def __init__(self, argv: List[Any]) -> None:
        super().__init__()
        self._parse_arguments(argv)

    def _supported_extra_params(self) -> Dict[str, Any]:
        params = inspect_default_params_from_func(
            make_blobs, ["n_samples", "n_features", "return_centers"]
        )
        # must replace the None to the correct type
        params["centers"] = int
        params["random_state"] = int

        return params

    def gen_dataframe_and_meta(
        self, spark: SparkSession
    ) -> Tuple[DataFrame, List[str], np.ndarray]:
        dtype = self.dtype
        params = self.extra_params

        if "random_state" not in params:
            # for reproducible dataset.
            params["random_state"] = 1

        print(f"Passing {params} to make_blobs")

        rows = self.num_rows
        cols = self.num_cols
        assert self.args is not None
        num_partitions = self.args.output_num_files

        # Set num_partitions to Spark's default if output_num_files is not provided.
        if num_partitions is None:
            num_partitions = spark.sparkContext.defaultParallelism

        # Produce partition seeds for reproducibility.
        random.seed(params["random_state"])
        seed_maxval = 100 * num_partitions
        partition_seeds = random.sample(range(1, seed_maxval), num_partitions)

        partition_sizes = [rows // num_partitions] * num_partitions
        partition_sizes[-1] += rows % num_partitions

        # Generate centers upfront.
        _, _, centers = make_blobs(
            n_samples=0, n_features=cols, **params, return_centers=True
        )

        # Update params for partition-specific calls.
        params["centers"] = centers
        del params["random_state"]

        # UDF to distribute make_blobs() calls across partitions. Each partition
        # produces an equal fraction of the total samples around the predefined centers.
        def make_blobs_udf(iter: Iterable[pd.DataFrame]) -> Iterable[pd.DataFrame]:
            for pdf in iter:
                partition_index = pdf.iloc[0][0]
                n_partition_samples = partition_sizes[partition_index]
                data, labels = make_blobs(
                    n_samples=n_partition_samples,
                    n_features=cols,
                    **params,
                    random_state=partition_seeds[partition_index],
                )
                data = np.concatenate(
                    (
                        data.astype(dtype),
                        labels.reshape(n_partition_samples, 1).astype(dtype),
                    ),
                    axis=1,
                )
                yield pd.DataFrame(data=data)

        label_col = "label"
        self.schema.append(f"{label_col} {self.pyspark_type}")

        return (
            (
                spark.range(
                    0, num_partitions, numPartitions=num_partitions
                ).mapInPandas(make_blobs_udf, schema=",".join(self.schema))
            ),
            self.feature_cols,
            centers,
        )


class LowRankMatrixDataGen(DataGenBase):
    """Generate random dataset using a distributed version of sklearn.datasets.make_low_rank_matrix,
    which creates large low rank matrices for benchmarking dimensionality reduction algos like pca
    """

    def __init__(self, argv: List[Any]) -> None:
        super().__init__()
        self._parse_arguments(argv)

    def _supported_extra_params(self) -> Dict[str, Any]:
        params = inspect_default_params_from_func(
            make_low_rank_matrix, ["n_samples", "n_features"]
        )
        # must replace the None to the correct type
        params["random_state"] = int
        return params

    def gen_dataframe(self, spark: SparkSession) -> Tuple[DataFrame, List[str]]:
        dtype = self.dtype
        params = self.extra_params

        if "random_state" not in params:
            # for reproducible dataset.
            params["random_state"] = 1

        print(f"Passing {params} to make_low_rank_matrix")

        rows = self.num_rows
        cols = self.num_cols
        assert self.args is not None
        num_partitions = self.args.output_num_files

        # Set num_partitions to Spark's default if output_num_files is not provided.
        if num_partitions is None:
            num_partitions = spark.sparkContext.defaultParallelism

        generator = np.random.RandomState(params["random_state"])
        n = min(rows, cols)
        # If params not provided, set to defaults.
        effective_rank = params.get("effective_rank", 10)
        tail_strength = params.get("tail_strength", 0.5)

        partition_sizes = [rows // num_partitions] * num_partitions
        partition_sizes[-1] += rows % num_partitions
        # Check sizes to ensure QR decomp produces a matrix of the correct dimension.
        assert partition_sizes[0] >= cols, (
            f"Num samples per partition ({partition_sizes[0]}) must be >= num_features ({cols});"
            f" decrease num_partitions from {num_partitions} to <= {rows // cols}"
        )

        # Generate U, S, V, the SVD decomposition of the output matrix.
        # Code adapted from sklearn.datasets.make_low_rank_matrix().
        singular_ind = np.arange(n, dtype=dtype)
        low_rank = (1 - tail_strength) * np.exp(
            -1.0 * (singular_ind / effective_rank) ** 2
        )
        tail = tail_strength * np.exp(-0.1 * singular_ind / effective_rank)
        # S and V are generated upfront, U is generated across partitions.
        s = np.identity(n) * (low_rank + tail)
        v, _ = linalg.qr(
            generator.standard_normal(size=(cols, n)),
            mode="economic",
            check_finite=False,
        )

        # Precompute the S*V.T multiplicland with partition-wise normalization.
        sv_normed = np.dot(s, v.T) * np.sqrt(1 / num_partitions)

        # UDF for distributed generation of U and the resultant product U*S*V.T
        def make_matrix_udf(iter: Iterable[pd.DataFrame]) -> Iterable[pd.DataFrame]:
            for pdf in iter:
                partition_index = pdf.iloc[0][0]
                n_partition_rows = partition_sizes[partition_index]
                u, _ = linalg.qr(
                    generator.standard_normal(size=(n_partition_rows, n)),
                    mode="economic",
                    check_finite=False,
                )
                yield pd.DataFrame(data=np.dot(u, sv_normed))

        return (
            (
                spark.range(
                    0, num_partitions, numPartitions=num_partitions
                ).mapInPandas(make_matrix_udf, schema=",".join(self.schema))
            ),
            self.feature_cols,
        )


<<<<<<< HEAD
=======
class RegressionDataGen(DataGenBaseMeta):
    """Generate regression dataset using a distributed version of sklearn.datasets.regression,
    including features and labels.
    """

    def __init__(self, argv: List[Any]) -> None:
        super().__init__()
        self._parse_arguments(argv)

    def _supported_extra_params(self) -> Dict[str, Any]:
        params = inspect_default_params_from_func(
            make_regression, ["n_samples", "n_features", "coef"]
        )
        # must replace the None to the correct type
        params["effective_rank"] = int
        params["random_state"] = int
        return params

    def gen_dataframe_and_meta(
        self, spark: SparkSession
    ) -> Tuple[DataFrame, List[str], np.ndarray]:
        dtype = self.dtype
        params = self.extra_params

        if "random_state" not in params:
            # for reproducible dataset.
            params["random_state"] = 1

        print(f"Passing {params} to make_regression")

        rows = self.num_rows
        cols = self.num_cols
        assert self.args is not None
        num_partitions = self.args.output_num_files

        # Set num_partitions to Spark's default if output_num_files is not provided.
        if num_partitions is None:
            num_partitions = spark.sparkContext.defaultParallelism

        # Retrieve input params or set to defaults.
        seed = params["random_state"]
        generator = np.random.RandomState(seed)
        bias = params.get("bias", 0.0)
        noise = params.get("noise", 0.0)
        shuffle = params.get("shuffle", True)
        effective_rank = params.get("effective_rank", None)
        n_informative = params.get("n_informative", 10)
        n_targets = params.get("n_targets", 1)

        # Input set is either well conditioned (default) or has a low rank fat tail singular profile (see LowRankMatrixDataGen).
        # Output is generated by applying a (potentially biased) random linear regression model to the input, with n_informative
        # nonzero regressors and some gaussian centered noise with adjustable scale.
        # Code adapted from sklearn.datasets.make_regression().
        if effective_rank is not None:
            tail_strength = params.get("tail_strength", 0.5)
            lrm_input_args = [
                "--num_rows",
                str(rows),
                "--num_cols",
                str(cols),
                "--dtype",
                str(dtype),
                "--output_dir",
                "temp",
                "--output_num_files",
                str(num_partitions),
                "--effective_rank",
                str(effective_rank),
                "--tail_strength",
                str(tail_strength),
                "--random_state",
                str(seed),
            ]
            # Generate a low-rank, fat tail input set.
            X, _ = LowRankMatrixDataGen(lrm_input_args).gen_dataframe(spark)
            assert X.rdd.getNumPartitions() == num_partitions, (
                f"Unexpected num partitions received from LowRankMatrix;"
                f"expected {num_partitions}, got {X.rdd.getNumPartitions()}"
            )
        else:
            # Randomly generate a well-conditioned input set.
            X = spark.createDataFrame(
                RandomRDDs.normalVectorRDD(
                    spark.sparkContext,
                    rows,
                    cols,
                    numPartitions=num_partitions,
                    seed=seed,
                ).map(lambda nparray: nparray.tolist()),
                schema=",".join(self.schema),
            )

            assert X.rdd.getNumPartitions() == num_partitions, (
                f"Unexpected num partitions received from RandomRDDs;"
                f"expected {num_partitions}, got {X.rdd.getNumPartitions()}"
            )

        # Generate ground truth upfront.
        ground_truth = np.zeros((cols, n_targets))
        ground_truth[:n_informative, :] = 100 * generator.uniform(
            size=(n_informative, n_targets)
        )

        if shuffle:
            # Shuffle feature indices upfront.
            indices = np.arange(cols)
            generator.shuffle(indices)
            ground_truth = ground_truth[indices]

        # UDF for distributed generation of X and y.
        def make_regression_udf(iter: Iterable[pd.DataFrame]) -> Iterable[pd.DataFrame]:
            for pdf in iter:
                X_p = pdf.to_numpy()
                n_partition_rows = X_p.shape[0]

                if shuffle:
                    # Column-wise shuffle (global)
                    X_p[:, :] = X_p[:, indices]

                y = np.dot(X_p, ground_truth) + bias
                if noise > 0.0:
                    y += generator.normal(scale=noise, size=y.shape)

                if shuffle:
                    # Row-wise shuffle (partition)
                    X_p, y = util_shuffle(X_p, y, random_state=generator)

                y = np.squeeze(y)
                data = np.concatenate(
                    (X_p.astype(dtype), y.reshape(n_partition_rows, 1).astype(dtype)),
                    axis=1,
                )
                del X_p
                del y
                yield pd.DataFrame(data=data)

        label_col = "label"
        self.schema.append(f"{label_col} {self.pyspark_type}")

        return (
            (X.mapInPandas(make_regression_udf, schema=",".join(self.schema))),
            self.feature_cols,
            np.squeeze(ground_truth),
        )


>>>>>>> ff1d6258
if __name__ == "__main__":
    """
    See gen_data.main for more info.
    """

    registered_data_gens = {
        "blobs": BlobsDataGen,
        "default": DefaultDataGen,
        "low_rank_matrix": LowRankMatrixDataGen,
<<<<<<< HEAD
=======
        "regression": RegressionDataGen,
>>>>>>> ff1d6258
    }

    main(registered_data_gens=registered_data_gens, repartition=False)<|MERGE_RESOLUTION|>--- conflicted
+++ resolved
@@ -234,8 +234,6 @@
         )
 
 
-<<<<<<< HEAD
-=======
 class RegressionDataGen(DataGenBaseMeta):
     """Generate regression dataset using a distributed version of sklearn.datasets.regression,
     including features and labels.
@@ -382,7 +380,6 @@
         )
 
 
->>>>>>> ff1d6258
 if __name__ == "__main__":
     """
     See gen_data.main for more info.
@@ -392,10 +389,7 @@
         "blobs": BlobsDataGen,
         "default": DefaultDataGen,
         "low_rank_matrix": LowRankMatrixDataGen,
-<<<<<<< HEAD
-=======
         "regression": RegressionDataGen,
->>>>>>> ff1d6258
     }
 
     main(registered_data_gens=registered_data_gens, repartition=False)