--- conflicted
+++ resolved
@@ -37,11 +37,8 @@
             "pca": BenchmarkPCA,
             "random_forest_classifier": BenchmarkRandomForestClassifier,
             "random_forest_regressor": BenchmarkRandomForestRegressor,
-<<<<<<< HEAD
             "logistic_regression": BenchmarkLogisticRegression,
-=======
             "umap": BenchmarkUMAP,
->>>>>>> 1be068b5
         }
         algorithms = "\n    ".join(registered_algorithms.keys())
         parser = argparse.ArgumentParser(
