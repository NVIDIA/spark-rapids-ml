--- conflicted
+++ resolved
@@ -1,4 +1,3 @@
-<<<<<<< HEAD
 #
 # Copyright (c) 2023, NVIDIA CORPORATION.
 #
@@ -15,10 +14,7 @@
 # limitations under the License.
 #
 
-from typing import Any, Dict, List, Optional, Tuple, TypeVar, Union
-=======
 from typing import Any, Callable, Dict, List, Optional, Tuple, TypeVar, Union
->>>>>>> 2904f87f
 
 from pyspark.ml.param import Param, Params, TypeConverters
 from pyspark.sql import SparkSession
