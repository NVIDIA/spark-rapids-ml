#! /bin/bash
#
# Usage: ./run_benchmark.sh cpu|gpu|gpu_etl <mode> [<args>]
# where <mode> can be:
#     all
#     kmeans
#     knn
#     linear_regression
#     pca
#     random_forest_classifier
#     random_forest_regressor
<<<<<<< HEAD
#     logistic_regression
=======
#     umap
>>>>>>> 1be068b5
#
#     and any comma separated list of the above like knn,linear_regression
#
# gpu_etl is gpu ML with Spark RAPIDS plugin for gpu accelerated data loading
# 
# By default, the tests should target a single node with a single GPU for CI/CD purposes.
# For more advanced configurations, use extra <args>.
# if multiple gpus are available, set CUDA_VISIBLE_DEVICES to comma separated list of gpu indices to use
#
# The following environment variables can be set on the command-line to control behavior with the indicated
# defaults:
# cuda_version=${cuda_version:-11}
# cluster_type=${1:-gpu}
# local_threads=${local_threads:-4}
# num_rows=${num_rows:-5000}
# num_cols=${num_cols:-3000}
# rapids_jar=${rapids_jar:-rapids-4-spark_2.12-$SPARK_RAPIDS_VERSION.jar}
#
# ex:  num_rows=1000000 num_cols=300 ./run_benchmark.sh gpu_etl kmeans,pca 
# would run gpu based kmeans and pca on respective synthetic datasets with 1m rows and 300 cols
# and would enable the Spark RAPIDS plugin for gpu accelerated data loading.

export CUDA_VISIBLE_DEVICES=${CUDA_VISIBLE_DEVICES:-0}
cuda_version=${cuda_version:-11}

cluster_type=${1:-gpu}
shift
local_threads=${local_threads:-4}
num_gpus=1
if [[ $cluster_type == "gpu" || $cluster_type == "gpu_etl" ]]; then
    num_cpus=0
    if [ -n $CUDA_VISIBLE_DEVICES ]; then
        num_gpus=$(( `echo $CUDA_VISIBLE_DEVICES | grep -o ',' | wc -l` + 1 ))
    fi
elif [[ $cluster_type == "cpu" ]]; then
    num_cpus=$local_threads
    num_gpus=0
else
    echo "unknown cluster type $cluster_type"
    echo "usage: $0 cpu|gpu|gpu_etl mode [extra-args] "
    exit 1
fi

num_runs=1

MODE=${1:-all}
shift
EXTRA_ARGS=$@

unset SPARK_HOME

# data set params
num_rows=${num_rows:-5000}
knn_num_rows=$num_rows
num_cols=${num_cols:-3000}

# for large num_rows (e.g. > 100k), set below to ./benchmark/gen_data_distributed.py and /tmp/distributed
gen_data_script=${gen_data_script:-./benchmark/gen_data.py}
#gen_data_script=./benchmark/gen_data_distributed.py
gen_data_root=/tmp/data

# if num_rows=1m => output_files=50, scale linearly
output_num_files=$(( ( $num_rows * $num_cols + 3000 * 20000 - 1 ) / ( 3000 * 20000 ) ))

# if num_cols=3000 => arrow_batch_size=20000, scale linearly for smaller number of columns
arrow_batch_size=$(( 20000 * ( ( $num_cols + 3000 - 1 ) / $num_cols ) ))


# stop on first fail
set -e

sep="=================="

common_confs=$( 
cat <<EOF 
--spark_confs spark.sql.execution.arrow.pyspark.enabled=true \
--spark_confs spark.sql.execution.arrow.maxRecordsPerBatch=$arrow_batch_size \
--spark_confs spark.python.worker.reuse=true \
--spark_confs spark.master=local[$local_threads] \
--spark_confs spark.driver.memory=128g \
--spark_confs spark.rapids.ml.uvm.enabled=true
EOF
)



if [[ $cluster_type == "gpu_etl" ]]
then
SPARK_RAPIDS_VERSION=23.06.0
rapids_jar=${rapids_jar:-rapids-4-spark_2.12-$SPARK_RAPIDS_VERSION.jar}
if [ ! -f $rapids_jar ]; then
    echo "downloading spark rapids jar"
    curl -L https://repo1.maven.org/maven2/com/nvidia/rapids-4-spark_2.12/${SPARK_RAPIDS_VERSION}/rapids-4-spark_2.12-${SPARK_RAPIDS_VERSION}-cuda${cuda_version}.jar \
    -o $rapids_jar
fi


spark_rapids_confs=$( 
cat <<EOF 
--spark_confs spark.executorEnv.PYTHONPATH=${rapids_jar} \
--spark_confs spark.sql.files.minPartitionNum=${num_gpus} \
--spark_confs spark.rapids.memory.gpu.minAllocFraction=0.0001 \
--spark_confs spark.plugins=com.nvidia.spark.SQLPlugin \
--spark_confs spark.locality.wait=0s \
--spark_confs spark.sql.cache.serializer=com.nvidia.spark.ParquetCachedBatchSerializer \
--spark_confs spark.rapids.memory.gpu.pooling.enabled=false \
--spark_confs spark.rapids.sql.explain=ALL \
--spark_confs spark.sql.execution.sortBeforeRepartition=false \
--spark_confs spark.rapids.sql.format.parquet.reader.type=MULTITHREADED \
--spark_confs spark.rapids.sql.format.parquet.multiThreadedRead.maxNumFilesParallel=20 \
--spark_confs spark.rapids.sql.multiThreadedRead.numThreads=20 \
--spark_confs spark.rapids.sql.python.gpu.enabled=true \
--spark_confs spark.rapids.memory.pinnedPool.size=2G \
--spark_confs spark.python.daemon.module=rapids.daemon \
--spark_confs spark.rapids.sql.batchSizeBytes=512m \
--spark_confs spark.sql.adaptive.enabled=false \
--spark_confs spark.sql.files.maxPartitionBytes=2000000000000 \
--spark_confs spark.rapids.sql.concurrentGpuTasks=2 \
--spark_confs spark.jars=${rapids_jar}
EOF
)
fi
    
# KMeans
if [[ "${MODE}" =~ "kmeans" ]] || [[ "${MODE}" == "all" ]]; then
    if [[ ! -d "${gen_data_root}/default/r${num_rows}_c${num_cols}_float32.parquet" ]]; then
        python $gen_data_script default \
            --num_rows $num_rows \
            --num_cols $num_cols \
            --output_num_files $output_num_files \
            --numPartitions $output_num_files \
            --dtype "float32" \
            --feature_type "array" \
            --output_dir "${gen_data_root}/default/r${num_rows}_c${num_cols}_float32.parquet" \
            $common_confs
           
    fi

    echo "$sep algo: kmeans $sep"
    python ./benchmark/benchmark_runner.py kmeans \
        --k 1000 \
        --tol 1.0e-20 \
        --maxIter 30 \
        --initMode random \
        --num_gpus $num_gpus \
        --num_cpus $num_cpus \
        --no_cache \
        --num_runs $num_runs \
        --train_path "${gen_data_root}/default/r${num_rows}_c${num_cols}_float32.parquet" \
        --report_path "report_kmeans_${cluster_type}.csv" \
        $common_confs $spark_rapids_confs \
        ${EXTRA_ARGS}
fi

# KNearestNeighbors
if [[ "${MODE}" =~ "knn" ]] || [[ "${MODE}" == "all" ]]; then
    if [[ ! -d "${gen_data_root}/blobs/r${knn_num_rows}_c${num_cols}_float32.parquet" ]]; then
        python $gen_data_script blobs \
            --num_rows $knn_num_rows \
            --num_cols $num_cols \
            --output_num_files $output_num_files \
            --dtype "float32" \
            --feature_type "array" \
            --output_dir "${gen_data_root}/blobs/r${knn_num_rows}_c${num_cols}_float32.parquet" \
            $common_confs
    fi

    echo "$sep algo: knn $sep"
    python ./benchmark/benchmark_runner.py knn \
        --n_neighbors 3 \
        --num_gpus $num_gpus \
        --num_cpus $num_cpus \
        --no_cache \
        --num_runs $num_runs \
        --train_path "${gen_data_root}/blobs/r${knn_num_rows}_c${num_cols}_float32.parquet" \
        --report_path "report_knn_${cluster_type}.csv" \
        $common_confs $spark_rapids_confs \
        ${EXTRA_ARGS}
fi

# Linear Regression
# TBD standardize datasets to allow better cpu to gpu training accuracy comparison:
# https://github.com/NVIDIA/spark-rapids-ml/blob/branch-23.08/python/src/spark_rapids_ml/regression.py#L519-L520
if [[ "${MODE}" =~ "linear_regression" ]] || [[ "${MODE}" == "all" ]]; then
    if [[ ! -d "${gen_data_root}/regression/r${num_rows}_c${num_cols}_float32.parquet" ]]; then
        python $gen_data_script regression \
            --num_rows $num_rows \
            --num_cols $num_cols \
            --output_num_files $output_num_files \
            --noise 10 \
            --dtype "float32" \
            --feature_type "array" \
            --output_dir "${gen_data_root}/regression/r${num_rows}_c${num_cols}_float32.parquet" \
            $common_confs
    fi

    echo "$sep algo: linear regression - no regularization $sep"
    python ./benchmark/benchmark_runner.py linear_regression \
        --regParam 0.0 \
        --elasticNetParam 0.0 \
        --standardization False \
        --num_gpus $num_gpus \
        --num_cpus $num_cpus \
        --num_runs $num_runs \
        --train_path "${gen_data_root}/regression/r${num_rows}_c${num_cols}_float32.parquet" \
        --transform_path "${gen_data_root}/regression/r${num_rows}_c${num_cols}_float32.parquet" \
        --report_path "report_linear_regression_noreg_${cluster_type}.csv" \
        $common_confs $spark_rapids_confs \
        ${EXTRA_ARGS}
    
    echo "$sep algo: linear regression - elasticnet regularization $sep"
    python ./benchmark/benchmark_runner.py linear_regression \
        --regParam 0.00001 \
        --elasticNetParam 0.5 \
        --tol 1.0e-30 \
        --maxIter 10 \
        --standardization False \
        --num_gpus $num_gpus \
        --num_cpus $num_cpus \
        --num_runs $num_runs \
        --train_path "${gen_data_root}/regression/r${num_rows}_c${num_cols}_float32.parquet" \
        --transform_path "${gen_data_root}/regression/r${num_rows}_c${num_cols}_float32.parquet" \
        --report_path "report_linear_regression_elastic_net_${cluster_type}.csv" \
        $common_confs $spark_rapids_confs \
        ${EXTRA_ARGS}
    
    echo "$sep algo: linear regression - ridge regularization $sep"
    python ./benchmark/benchmark_runner.py linear_regression \
        --regParam 0.00001 \
        --elasticNetParam 0.0 \
        --tol 1.0e-30 \
        --maxIter 10 \
        --standardization False \
        --num_gpus $num_gpus \
        --num_cpus $num_cpus \
        --num_runs $num_runs \
        --train_path "${gen_data_root}/regression/r${num_rows}_c${num_cols}_float32.parquet" \
        --transform_path "${gen_data_root}/regression/r${num_rows}_c${num_cols}_float32.parquet" \
        --report_path "report_linear_regression_ridge_${cluster_type}.csv" \
        $common_confs $spark_rapids_confs \
        ${EXTRA_ARGS}
fi

# PCA
if [[ "${MODE}" =~ "pca" ]] || [[ "${MODE}" == "all" ]]; then
    if [[ ! -d "${gen_data_root}/low_rank_matrix/r${num_rows}_c${num_cols}_float32.parquet" ]]; then
        python $gen_data_script low_rank_matrix \
            --num_rows $num_rows \
            --num_cols $num_cols \
            --output_num_files $output_num_files \
            --dtype "float32" \
            --feature_type "array" \
            --output_dir "${gen_data_root}/low_rank_matrix/r${num_rows}_c${num_cols}_float32.parquet" \
            $common_confs
    fi

    echo "$sep algo: pca $sep"
    python ./benchmark/benchmark_runner.py pca \
        --k 3 \
        --num_gpus $num_gpus \
        --num_cpus $num_cpus \
        --no_cache \
        --num_runs $num_runs \
        --train_path "${gen_data_root}/low_rank_matrix/r${num_rows}_c${num_cols}_float32.parquet" \
        --report_path "report_pca_${cluster_type}.csv" \
        $common_confs $spark_rapids_confs \
        ${EXTRA_ARGS}

#    # standalone mode
#    SPARK_MASTER=spark://hostname:port
#    tar -czvf spark-rapids-ml.tar.gz -C ./src .
#
#    python ./benchmark/bench_pca.py \
#        --n_components 3 \
#        --num_gpus 2 \
#        --num_cpus 0 \
#        --num_runs 3 \
#        --no_cache \
#        --parquet_path "${gen_data_root}/blobs/r${num_rows}_c${num_cols}_float32.parquet" \
#        --report_path "./report_standalone.csv" \
#        --spark_confs "spark.master=${SPARK_MASTER}" \
#        --spark_confs "spark.driver.memory=128g" \
#        --spark_confs "spark.sql.execution.arrow.maxRecordsPerBatch=200000"  \
#        --spark_confs "spark.executor.memory=128g" \
#        --spark_confs "spark.rpc.message.maxSize=2000" \
#        --spark_confs "spark.pyspark.python=${PYTHON_ENV_PATH}" \
#        --spark_confs "spark.submit.pyFiles=./spark-rapids-ml.tar.gz" \
#        --spark_confs "spark.task.resource.gpu.amount=1" \
#        --spark_confs "spark.executor.resource.gpu.amount=1"
fi

# Random Forest Classification
if [[ "${MODE}" =~ "random_forest_classifier" ]] || [[ "${MODE}" == "all" ]]; then
    if [[ ! -d ${gen_data_root}/classification/r${num_rows}_c${num_cols}_float32.parquet ]]; then
        python $gen_data_script classification \
            --n_informative $( expr $num_cols / 3 )  \
            --n_redundant $( expr $num_cols / 3 ) \
            --num_rows $num_rows \
            --num_cols $num_cols \
            --output_num_files $output_num_files \
            --dtype "float32" \
            --feature_type "array" \
            --output_dir "${gen_data_root}/classification/r${num_rows}_c${num_cols}_float32.parquet" \
            $common_confs
    fi

    echo "$sep algo: random forest classification $sep"
    python ./benchmark/benchmark_runner.py random_forest_classifier \
        --numTrees 50 \
        --maxBins 128 \
        --maxDepth 13 \
        --num_gpus $num_gpus \
        --num_cpus $num_cpus \
        --num_runs $num_runs \
        --train_path "${gen_data_root}/classification/r${num_rows}_c${num_cols}_float32.parquet" \
        --transform_path "${gen_data_root}/classification/r${num_rows}_c${num_cols}_float32.parquet" \
        --report_path "report_rf_classifier_${cluster_type}.csv" \
        $common_confs $spark_rapids_confs \
        ${EXTRA_ARGS}
fi

# Random Forest Regression
if [[ "${MODE}" =~ "random_forest_regressor" ]] || [[ "${MODE}" == "all" ]]; then
    if [[ ! -d ${gen_data_root}/regression/r${num_rows}_c${num_cols}_float32.parquet ]]; then
        python $gen_data_script regression \
            --num_rows $num_rows \
            --num_cols $num_cols \
            --output_num_files $output_num_files \
            --dtype "float32" \
            --feature_type "array" \
            --output_dir "${gen_data_root}/regression/r${num_rows}_c${num_cols}_float32.parquet" \
            $common_confs
    fi

    echo "$sep algo: random forest regression $sep"
    python ./benchmark/benchmark_runner.py random_forest_regressor \
        --numTrees 30 \
        --maxBins 128 \
        --maxDepth 6 \
        --num_gpus $num_gpus \
        --num_cpus $num_cpus \
        --num_runs $num_runs \
        --train_path "${gen_data_root}/regression/r${num_rows}_c${num_cols}_float32.parquet" \
        --transform_path "${gen_data_root}/regression/r${num_rows}_c${num_cols}_float32.parquet" \
        --report_path "report_rf_regressor_${cluster_type}.csv" \
        $common_confs $spark_rapids_confs \
        ${EXTRA_ARGS}
fi

<<<<<<< HEAD
# Logistic Regression Classification
if [[ "${MODE}" =~ "logistic_regression" ]] || [[ "${MODE}" == "all" ]]; then
    if [[ ! -d ${gen_data_root}/classification/r${num_rows}_c${num_cols}_float32.parquet ]]; then
        python $gen_data_script classification \
            --n_informative $( expr $num_cols / 3 )  \
            --n_redundant $( expr $num_cols / 3 ) \
            --n_repeated $( expr $num_cols / 3 ) \
=======

# UMAP
if [[ "${MODE}" =~ "umap" ]] || [[ "${MODE}" == "all" ]]; then
    if [[ ! -d "${gen_data_root}/blobs/r${num_rows}_c${num_cols}_float32.parquet" ]]; then
        python $gen_data_script blobs \
>>>>>>> 1be068b5
            --num_rows $num_rows \
            --num_cols $num_cols \
            --output_num_files $output_num_files \
            --dtype "float32" \
            --feature_type "array" \
<<<<<<< HEAD
            --output_dir "${gen_data_root}/classification/r${num_rows}_c${num_cols}_float32.parquet" \
            $common_confs
    fi

    echo "$sep algo: logistic regression $sep"
    python ./benchmark/benchmark_runner.py logistic_regression \
        --standardization False \
        --maxIter 200 \
        --tol 1e-30 \
        --regParam 0.00001 \
        --num_gpus $num_gpus \
        --num_cpus $num_cpus \
        --num_runs $num_runs \
        --train_path "${gen_data_root}/classification/r${num_rows}_c${num_cols}_float32.parquet" \
        --transform_path "${gen_data_root}/classification/r${num_rows}_c${num_cols}_float32.parquet" \
        --report_path "report_logistic_regression_${cluster_type}.csv" \
=======
            --output_dir "${gen_data_root}/blobs/r${num_rows}_c${num_cols}_float32.parquet" \
            $common_confs
    fi

    echo "$sep algo: umap $sep"
    python ./benchmark/benchmark_runner.py umap \
        --num_gpus $num_gpus \
        --num_cpus $num_cpus \
        --no_cache \
        --num_runs $num_runs \
        --train_path "${gen_data_root}/blobs/r${num_rows}_c${num_cols}_float32.parquet" \
        --report_path "report_umap_${cluster_type}.csv" \
>>>>>>> 1be068b5
        $common_confs $spark_rapids_confs \
        ${EXTRA_ARGS}
fi<|MERGE_RESOLUTION|>--- conflicted
+++ resolved
@@ -9,11 +9,8 @@
 #     pca
 #     random_forest_classifier
 #     random_forest_regressor
-<<<<<<< HEAD
 #     logistic_regression
-=======
 #     umap
->>>>>>> 1be068b5
 #
 #     and any comma separated list of the above like knn,linear_regression
 #
@@ -363,7 +360,6 @@
         ${EXTRA_ARGS}
 fi
 
-<<<<<<< HEAD
 # Logistic Regression Classification
 if [[ "${MODE}" =~ "logistic_regression" ]] || [[ "${MODE}" == "all" ]]; then
     if [[ ! -d ${gen_data_root}/classification/r${num_rows}_c${num_cols}_float32.parquet ]]; then
@@ -371,19 +367,11 @@
             --n_informative $( expr $num_cols / 3 )  \
             --n_redundant $( expr $num_cols / 3 ) \
             --n_repeated $( expr $num_cols / 3 ) \
-=======
-
-# UMAP
-if [[ "${MODE}" =~ "umap" ]] || [[ "${MODE}" == "all" ]]; then
-    if [[ ! -d "${gen_data_root}/blobs/r${num_rows}_c${num_cols}_float32.parquet" ]]; then
-        python $gen_data_script blobs \
->>>>>>> 1be068b5
-            --num_rows $num_rows \
-            --num_cols $num_cols \
-            --output_num_files $output_num_files \
-            --dtype "float32" \
-            --feature_type "array" \
-<<<<<<< HEAD
+            --num_rows $num_rows \
+            --num_cols $num_cols \
+            --output_num_files $output_num_files \
+            --dtype "float32" \
+            --feature_type "array" \
             --output_dir "${gen_data_root}/classification/r${num_rows}_c${num_cols}_float32.parquet" \
             $common_confs
     fi
@@ -400,7 +388,52 @@
         --train_path "${gen_data_root}/classification/r${num_rows}_c${num_cols}_float32.parquet" \
         --transform_path "${gen_data_root}/classification/r${num_rows}_c${num_cols}_float32.parquet" \
         --report_path "report_logistic_regression_${cluster_type}.csv" \
-=======
+        $common_confs $spark_rapids_confs \
+        ${EXTRA_ARGS}
+fi
+
+# Logistic Regression Classification
+if [[ "${MODE}" =~ "logistic_regression" ]] || [[ "${MODE}" == "all" ]]; then
+    if [[ ! -d ${gen_data_root}/classification/r${num_rows}_c${num_cols}_float32.parquet ]]; then
+        python $gen_data_script classification \
+            --n_informative $( expr $num_cols / 3 )  \
+            --n_redundant $( expr $num_cols / 3 ) \
+            --n_repeated $( expr $num_cols / 3 ) \
+            --num_rows $num_rows \
+            --num_cols $num_cols \
+            --output_num_files $output_num_files \
+            --dtype "float32" \
+            --feature_type "array" \
+            --output_dir "${gen_data_root}/classification/r${num_rows}_c${num_cols}_float32.parquet" \
+            $common_confs
+    fi
+
+    echo "$sep algo: logistic regression $sep"
+    python ./benchmark/benchmark_runner.py logistic_regression \
+        --standardization False \
+        --maxIter 200 \
+        --tol 1e-30 \
+        --regParam 0.00001 \
+        --num_gpus $num_gpus \
+        --num_cpus $num_cpus \
+        --num_runs $num_runs \
+        --train_path "${gen_data_root}/classification/r${num_rows}_c${num_cols}_float32.parquet" \
+        --transform_path "${gen_data_root}/classification/r${num_rows}_c${num_cols}_float32.parquet" \
+        --report_path "report_logistic_regression_${cluster_type}.csv" \
+        $common_confs $spark_rapids_confs \
+        ${EXTRA_ARGS}
+fi
+
+
+# UMAP
+if [[ "${MODE}" =~ "umap" ]] || [[ "${MODE}" == "all" ]]; then
+    if [[ ! -d "${gen_data_root}/blobs/r${num_rows}_c${num_cols}_float32.parquet" ]]; then
+        python $gen_data_script blobs \
+            --num_rows $num_rows \
+            --num_cols $num_cols \
+            --output_num_files $output_num_files \
+            --dtype "float32" \
+            --feature_type "array" \
             --output_dir "${gen_data_root}/blobs/r${num_rows}_c${num_cols}_float32.parquet" \
             $common_confs
     fi
@@ -413,7 +446,6 @@
         --num_runs $num_runs \
         --train_path "${gen_data_root}/blobs/r${num_rows}_c${num_cols}_float32.parquet" \
         --report_path "report_umap_${cluster_type}.csv" \
->>>>>>> 1be068b5
         $common_confs $spark_rapids_confs \
         ${EXTRA_ARGS}
 fi