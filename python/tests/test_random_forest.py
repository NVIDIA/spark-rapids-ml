--- conflicted
+++ resolved
@@ -422,21 +422,13 @@
         )
 
         rf = _RandomForestClassifier(numTrees=3, maxDepth=2, labelCol="label", seed=42)
-<<<<<<< HEAD
         rf.setLeafCol("leafId")
         assert rf.getLeafCol() == "leafId"
 
         if isinstance(rf, RandomForestClassifier):
-=======
-        if isinstance(rf, SparkRFClassifier):
-            rf.setLeafCol("leafId")
-            assert rf.getLeafCol() == "leafId"
-        else:
-            assert isinstance(rf, RandomForestClassifier)
             # reduce the number of GPUs for toy dataset to avoid empty partition
             gpu_number = min(gpu_number, 2)
             rf.num_workers = gpu_number
->>>>>>> 12134f9e
             df = df.repartition(gpu_number)
 
         assert rf.getMinWeightFractionPerNode() == 0.0
